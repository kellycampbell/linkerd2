--- conflicted
+++ resolved
@@ -2243,8 +2243,6 @@
 kind: ConfigMap
 apiVersion: v1
 metadata:
-<<<<<<< HEAD
-=======
   name: linkerd-tap
   namespace: linkerd
   labels:
@@ -2490,7 +2488,6 @@
 kind: ConfigMap
 apiVersion: v1
 metadata:
->>>>>>> c68ab23a
   name: linkerd-config-addons
   namespace: linkerd
   labels:
