--- conflicted
+++ resolved
@@ -65,7 +65,6 @@
 		},
 		{
 			map[string]interface{}{
-<<<<<<< HEAD
 				"defaultLogLevel": "debug",
 				"defaultUID":      1234,
 				"defaultRegistry": "gcr.io/linkerd",
@@ -79,12 +78,13 @@
 				},
 			},
 			"install_default_overrides.golden",
-=======
+		},
+		{
+			map[string]interface{}{
 				"grafana":    map[string]interface{}{"enabled": false},
 				"grafanaUrl": "external-grafana.com",
 			},
 			"install_grafana_disabled.golden",
->>>>>>> 21038e78
 		},
 	}
 
